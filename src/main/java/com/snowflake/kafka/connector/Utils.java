/*
 * Copyright (c) 2019 Snowflake Inc. All rights reserved.
 *
 * Licensed under the Apache License, Version 2.0 (the
 * "License"); you may not use this file except in compliance
 * with the License.  You may obtain a copy of the License at
 *
 * http://www.apache.org/licenses/LICENSE-2.0
 *
 * Unless required by applicable law or agreed to in writing,
 * software distributed under the License is distributed on an
 * "AS IS" BASIS, WITHOUT WARRANTIES OR CONDITIONS OF ANY
 * KIND, either express or implied.  See the License for the
 * specific language governing permissions and limitations
 * under the License.
 */
package com.snowflake.kafka.connector;

import static com.snowflake.kafka.connector.SnowflakeSinkConnectorConfig.BEHAVIOR_ON_NULL_VALUES_CONFIG;
import static com.snowflake.kafka.connector.SnowflakeSinkConnectorConfig.BehaviorOnNullValues.VALIDATOR;
import static com.snowflake.kafka.connector.SnowflakeSinkConnectorConfig.DELIVERY_GUARANTEE;
import static com.snowflake.kafka.connector.SnowflakeSinkConnectorConfig.INGESTION_METHOD_OPT;
import static com.snowflake.kafka.connector.SnowflakeSinkConnectorConfig.JMX_OPT;

import com.google.common.annotations.VisibleForTesting;
import com.snowflake.kafka.connector.internal.BufferThreshold;
import com.snowflake.kafka.connector.internal.Logging;
import com.snowflake.kafka.connector.internal.SnowflakeErrors;
import com.snowflake.kafka.connector.internal.SnowflakeKafkaConnectorException;
import com.snowflake.kafka.connector.internal.streaming.IngestionMethodConfig;
import com.snowflake.kafka.connector.internal.streaming.StreamingUtils;
import io.confluent.connect.avro.AvroConverterConfig;
import io.confluent.kafka.schemaregistry.avro.AvroSchema;
import io.confluent.kafka.schemaregistry.avro.AvroSchemaProvider;
import io.confluent.kafka.schemaregistry.client.CachedSchemaRegistryClient;
import io.confluent.kafka.schemaregistry.client.SchemaMetadata;
import io.confluent.kafka.schemaregistry.client.SchemaRegistryClient;
<<<<<<< HEAD
=======
import io.confluent.kafka.schemaregistry.client.rest.exceptions.RestClientException;
>>>>>>> ed55c947
import java.io.BufferedReader;
import java.io.File;
import java.io.IOException;
import java.io.InputStream;
import java.io.InputStreamReader;
import java.net.Authenticator;
import java.net.PasswordAuthentication;
import java.net.URL;
import java.net.URLConnection;
<<<<<<< HEAD
=======
import java.util.ArrayList;
>>>>>>> ed55c947
import java.util.Collections;
import java.util.HashMap;
import java.util.List;
import java.util.Map;
import java.util.Random;
import java.util.regex.Matcher;
import java.util.regex.Pattern;
import org.apache.avro.Schema;
import org.apache.kafka.common.config.Config;
import org.apache.kafka.common.config.ConfigException;
import org.apache.kafka.common.config.ConfigValue;
import org.slf4j.Logger;
import org.slf4j.LoggerFactory;

/** Various arbitrary helper functions */
public class Utils {

  // Connector version, change every release
  public static final String VERSION = "1.8.1";

  // connector parameter list
  public static final String NAME = "name";
  public static final String SF_DATABASE = "snowflake.database.name";
  public static final String SF_SCHEMA = "snowflake.schema.name";
  public static final String SF_USER = "snowflake.user.name";
  public static final String SF_PRIVATE_KEY = "snowflake.private.key";
  public static final String SF_URL = "snowflake.url.name";
  public static final String SF_SSL = "sfssl"; // for test only
  public static final String SF_WAREHOUSE = "sfwarehouse"; // for test only
  public static final String PRIVATE_KEY_PASSPHRASE = "snowflake.private.key" + ".passphrase";

  /**
   * This value should be present if ingestion method is {@link
   * IngestionMethodConfig#SNOWPIPE_STREAMING}
   */
  public static final String SF_ROLE = "snowflake.role.name";

  // constants strings
  private static final String KAFKA_OBJECT_PREFIX = "SNOWFLAKE_KAFKA_CONNECTOR";

  // task id
  public static final String TASK_ID = "task_id";

  // jvm proxy
  public static final String HTTP_USE_PROXY = "http.useProxy";
  public static final String HTTPS_PROXY_HOST = "https.proxyHost";
  public static final String HTTPS_PROXY_PORT = "https.proxyPort";
  public static final String HTTP_PROXY_HOST = "http.proxyHost";
  public static final String HTTP_PROXY_PORT = "http.proxyPort";

  public static final String JDK_HTTP_AUTH_TUNNELING = "jdk.http.auth.tunneling.disabledSchemes";
  public static final String HTTPS_PROXY_USER = "https.proxyUser";
  public static final String HTTPS_PROXY_PASSWORD = "https.proxyPassword";
  public static final String HTTP_PROXY_USER = "http.proxyUser";
  public static final String HTTP_PROXY_PASSWORD = "http.proxyPassword";

  // jdbc log dir
  public static final String JAVA_IO_TMPDIR = "java.io.tmpdir";

  private static final Random random = new Random();

  // mvn repo
  private static final String MVN_REPO =
      "https://repo1.maven.org/maven2/com/snowflake/snowflake-kafka-connector/";

  public static final String TABLE_COLUMN_CONTENT = "RECORD_CONTENT";
  public static final String TABLE_COLUMN_METADATA = "RECORD_METADATA";

  private static final Logger LOGGER = LoggerFactory.getLogger(Utils.class.getName());

  /**
   * check the connector version from Maven repo, report if any update version is available.
   *
   * <p>A URl connection timeout is added in case Maven repo is not reachable in a proxy'd
   * environment. Returning false from this method doesnt have any side effects to start the
   * connector.
   */
  static boolean checkConnectorVersion() {
    LOGGER.info(Logging.logMessage("Current Snowflake Kafka Connector Version: {}", VERSION));
    try {
      String latestVersion = null;
      int largestNumber = 0;
      URLConnection urlConnection = new URL(MVN_REPO).openConnection();
      urlConnection.setConnectTimeout(5000);
      urlConnection.setReadTimeout(5000);
      InputStream input = urlConnection.getInputStream();
      BufferedReader bufferedReader = new BufferedReader(new InputStreamReader(input));
      String line;
      Pattern pattern = Pattern.compile("(\\d+\\.\\d+\\.\\d+?)");
      while ((line = bufferedReader.readLine()) != null) {
        Matcher matcher = pattern.matcher(line);
        if (matcher.find()) {
          String version = matcher.group(1);
          String[] numbers = version.split("\\.");
          int num =
              Integer.parseInt(numbers[0]) * 10000
                  + Integer.parseInt(numbers[1]) * 100
                  + Integer.parseInt(numbers[2]);
          if (num > largestNumber) {
            largestNumber = num;
            latestVersion = version;
          }
        }
      }

      if (latestVersion == null) {
        throw new Exception("can't retrieve version number from Maven repo");
      } else if (!latestVersion.equals(VERSION)) {
        LOGGER.warn(
            Logging.logMessage(
                "Connector update is available, please"
                    + " upgrade Snowflake Kafka Connector ({} -> {}) ",
                VERSION,
                latestVersion));
      }
    } catch (Exception e) {
      LOGGER.warn(
          Logging.logMessage(
              "can't verify latest connector version " + "from Maven Repo\n{}", e.getMessage()));
      return false;
    }

    return true;
  }

  /**
   * @param appName connector name
   * @return connector object prefix
   */
  private static String getObjectPrefix(String appName) {
    return KAFKA_OBJECT_PREFIX + "_" + appName;
  }

  /**
   * generate stage name by given table
   *
   * @param appName connector name
   * @param table table name
   * @return stage name
   */
  public static String stageName(String appName, String table) {
    String stageName = getObjectPrefix(appName) + "_STAGE_" + table;

    LOGGER.debug(Logging.logMessage("generated stage name: {}", stageName));

    return stageName;
  }

  /**
   * generate pipe name by given table and partition
   *
   * @param appName connector name
   * @param table table name
   * @param partition partition name
   * @return pipe name
   */
  public static String pipeName(String appName, String table, int partition) {
    String pipeName = getObjectPrefix(appName) + "_PIPE_" + table + "_" + partition;

    LOGGER.debug(Logging.logMessage("generated pipe name: {}", pipeName));

    return pipeName;
  }

  /**
   * Read JDBC logging directory from environment variable JDBC_LOG_DIR and set that in System
   * property
   */
  public static void setJDBCLoggingDirectory() {
    String jdbcTmpDir = System.getenv(SnowflakeSinkConnectorConfig.SNOWFLAKE_JDBC_LOG_DIR);
    if (jdbcTmpDir != null) {
      File jdbcTmpDirObj = new File(jdbcTmpDir);
      if (jdbcTmpDirObj.isDirectory()) {
        LOGGER.info(Logging.logMessage("jdbc tracing directory = {}", jdbcTmpDir));
        System.setProperty(JAVA_IO_TMPDIR, jdbcTmpDir);
      } else {
        LOGGER.info(
            Logging.logMessage(
                "invalid JDBC_LOG_DIR {} defaulting to {}",
                jdbcTmpDir,
                System.getProperty(JAVA_IO_TMPDIR)));
      }
    }
  }

  /**
   * validate whether proxy settings in the config is valid
   *
   * @param config connector configuration
   */
  static void validateProxySetting(Map<String, String> config) {
    String host =
        SnowflakeSinkConnectorConfig.getProperty(
            config, SnowflakeSinkConnectorConfig.JVM_PROXY_HOST);
    String port =
        SnowflakeSinkConnectorConfig.getProperty(
            config, SnowflakeSinkConnectorConfig.JVM_PROXY_PORT);
    // either both host and port are provided or none of them are provided
    if (host != null ^ port != null) {
      throw SnowflakeErrors.ERROR_0022.getException(
          SnowflakeSinkConnectorConfig.JVM_PROXY_HOST
              + " and "
              + SnowflakeSinkConnectorConfig.JVM_PROXY_PORT
              + " must be provided together");
    } else if (host != null) {
      String username =
          SnowflakeSinkConnectorConfig.getProperty(
              config, SnowflakeSinkConnectorConfig.JVM_PROXY_USERNAME);
      String password =
          SnowflakeSinkConnectorConfig.getProperty(
              config, SnowflakeSinkConnectorConfig.JVM_PROXY_PASSWORD);
      // either both username and password are provided or none of them are provided
      if (username != null ^ password != null) {
        throw SnowflakeErrors.ERROR_0023.getException(
            SnowflakeSinkConnectorConfig.JVM_PROXY_USERNAME
                + " and "
                + SnowflakeSinkConnectorConfig.JVM_PROXY_PASSWORD
                + " must be provided together");
      }
    }
  }

  /**
   * Enable JVM proxy
   *
   * @param config connector configuration
   * @return false if wrong config
   */
  static boolean enableJVMProxy(Map<String, String> config) {
    String host =
        SnowflakeSinkConnectorConfig.getProperty(
            config, SnowflakeSinkConnectorConfig.JVM_PROXY_HOST);
    String port =
        SnowflakeSinkConnectorConfig.getProperty(
            config, SnowflakeSinkConnectorConfig.JVM_PROXY_PORT);
    if (host != null && port != null) {
      LOGGER.info(Logging.logMessage("enable jvm proxy: {}:{}", host, port));

      // enable https proxy
      System.setProperty(HTTP_USE_PROXY, "true");
      System.setProperty(HTTP_PROXY_HOST, host);
      System.setProperty(HTTP_PROXY_PORT, port);
      System.setProperty(HTTPS_PROXY_HOST, host);
      System.setProperty(HTTPS_PROXY_PORT, port);

      // set username and password
      String username =
          SnowflakeSinkConnectorConfig.getProperty(
              config, SnowflakeSinkConnectorConfig.JVM_PROXY_USERNAME);
      String password =
          SnowflakeSinkConnectorConfig.getProperty(
              config, SnowflakeSinkConnectorConfig.JVM_PROXY_PASSWORD);
      if (username != null && password != null) {
        Authenticator.setDefault(
            new Authenticator() {
              @Override
              public PasswordAuthentication getPasswordAuthentication() {
                return new PasswordAuthentication(username, password.toCharArray());
              }
            });
        System.setProperty(JDK_HTTP_AUTH_TUNNELING, "");
        System.setProperty(HTTP_PROXY_USER, username);
        System.setProperty(HTTP_PROXY_PASSWORD, password);
        System.setProperty(HTTPS_PROXY_USER, username);
        System.setProperty(HTTPS_PROXY_PASSWORD, password);
      }
    }

    return true;
  }

  /**
   * validates that given name is a valid snowflake object identifier
   *
   * @param objName snowflake object name
   * @return true if given object name is valid
   */
  static boolean isValidSnowflakeObjectIdentifier(String objName) {
    return objName.matches("^[_a-zA-Z]{1}[_$a-zA-Z0-9]+$");
  }

  /**
   * validates that given name is a valid snowflake application name, support '-'
   *
   * @param appName snowflake application name
   * @return true if given application name is valid
   */
  static boolean isValidSnowflakeApplicationName(String appName) {
    return appName.matches("^[-_a-zA-Z]{1}[-_$a-zA-Z0-9]+$");
  }

  static boolean isValidSnowflakeTableName(String tableName) {
    return tableName.matches("^([_a-zA-Z]{1}[_$a-zA-Z0-9]+\\.){0,2}[_a-zA-Z]{1}[_$a-zA-Z0-9]+$");
  }

  /**
   * Validate input configuration
   *
   * @param config configuration Map
   * @return connector name
   */
  static String validateConfig(Map<String, String> config) {
    boolean configIsValid = true; // verify all config

    // define the input parameters / keys in one place as static constants,
    // instead of using them directly
    // define the thresholds statically in one place as static constants,
    // instead of using the values directly

    // unique name of this connector instance
    String connectorName = config.getOrDefault(SnowflakeSinkConnectorConfig.NAME, "");
    if (connectorName.isEmpty() || !isValidSnowflakeApplicationName(connectorName)) {
      LOGGER.error(
          Logging.logMessage(
              "{} is empty or invalid. It "
                  + "should match Snowflake object identifier syntax. Please see the "
                  + "documentation.",
              SnowflakeSinkConnectorConfig.NAME));
      configIsValid = false;
    }

    // If config doesnt have ingestion method defined, default is snowpipe or if snowpipe is
    // explicitly passed in as ingestion method
    // Below checks are just for snowpipe.
    if (!config.containsKey(INGESTION_METHOD_OPT)
        || config
            .get(INGESTION_METHOD_OPT)
            .equalsIgnoreCase(IngestionMethodConfig.SNOWPIPE.toString())) {
      if (!BufferThreshold.validateBufferThreshold(config, IngestionMethodConfig.SNOWPIPE)) {
        configIsValid = false;
      }

      if (config.containsKey(SnowflakeSinkConnectorConfig.ENABLE_SCHEMATIZATION_CONFIG)
          && Boolean.parseBoolean(
              config.get(SnowflakeSinkConnectorConfig.ENABLE_SCHEMATIZATION_CONFIG))) {
        configIsValid = false;
        LOGGER.error(
            Logging.logMessage(
                "Schematization is only available with {}.",
                IngestionMethodConfig.SNOWPIPE_STREAMING.toString()));
      }
    }

    if (config.containsKey(SnowflakeSinkConnectorConfig.TOPICS_TABLES_MAP)
        && parseTopicToTableMap(config.get(SnowflakeSinkConnectorConfig.TOPICS_TABLES_MAP))
            == null) {
      configIsValid = false;
    }

    // sanity check
    if (!config.containsKey(SnowflakeSinkConnectorConfig.SNOWFLAKE_DATABASE)) {
      LOGGER.error(
          Logging.logMessage(
              "{} cannot be empty.", SnowflakeSinkConnectorConfig.SNOWFLAKE_DATABASE));
      configIsValid = false;
    }

    // sanity check
    if (!config.containsKey(SnowflakeSinkConnectorConfig.SNOWFLAKE_SCHEMA)) {
      LOGGER.error(
          Logging.logMessage("{} cannot be empty.", SnowflakeSinkConnectorConfig.SNOWFLAKE_SCHEMA));
      configIsValid = false;
    }

    if (!config.containsKey(SnowflakeSinkConnectorConfig.SNOWFLAKE_PRIVATE_KEY)) {
      LOGGER.error(
          Logging.logMessage(
              "{} cannot be empty.", SnowflakeSinkConnectorConfig.SNOWFLAKE_PRIVATE_KEY));
      configIsValid = false;
    }

    if (!config.containsKey(SnowflakeSinkConnectorConfig.SNOWFLAKE_USER)) {
      LOGGER.error(
          Logging.logMessage("{} cannot be empty.", SnowflakeSinkConnectorConfig.SNOWFLAKE_USER));
      configIsValid = false;
    }

    if (!config.containsKey(SnowflakeSinkConnectorConfig.SNOWFLAKE_URL)) {
      LOGGER.error(
          Logging.logMessage("{} cannot be empty.", SnowflakeSinkConnectorConfig.SNOWFLAKE_URL));
      configIsValid = false;
    }
    // jvm proxy settings
    try {
      validateProxySetting(config);
    } catch (SnowflakeKafkaConnectorException e) {
      LOGGER.error(Logging.logMessage("Proxy settings error: ", e.getMessage()));
      configIsValid = false;
    }

    // set jdbc logging directory
    Utils.setJDBCLoggingDirectory();

    // validate whether kafka provider config is a valid value
    if (config.containsKey(SnowflakeSinkConnectorConfig.PROVIDER_CONFIG)) {
      try {
        SnowflakeSinkConnectorConfig.KafkaProvider.of(
            config.get(SnowflakeSinkConnectorConfig.PROVIDER_CONFIG));
      } catch (IllegalArgumentException exception) {
        LOGGER.error(Logging.logMessage("Kafka provider config error:{}", exception.getMessage()));
        configIsValid = false;
      }
    }

    if (config.containsKey(BEHAVIOR_ON_NULL_VALUES_CONFIG)) {
      try {
        // This throws an exception if config value is invalid.
        VALIDATOR.ensureValid(
            BEHAVIOR_ON_NULL_VALUES_CONFIG, config.get(BEHAVIOR_ON_NULL_VALUES_CONFIG));
      } catch (ConfigException exception) {
        LOGGER.error(
            Logging.logMessage(
                "Kafka config:{} error:{}",
                BEHAVIOR_ON_NULL_VALUES_CONFIG,
                exception.getMessage()));
        configIsValid = false;
      }
    }

    if (config.containsKey(JMX_OPT)) {
      if (!(config.get(JMX_OPT).equalsIgnoreCase("true")
          || config.get(JMX_OPT).equalsIgnoreCase("false"))) {
        LOGGER.error(Logging.logMessage("Kafka config:{} should either be true or false", JMX_OPT));
        configIsValid = false;
      }
    }

    try {
      SnowflakeSinkConnectorConfig.IngestionDeliveryGuarantee.of(
          config.getOrDefault(
              DELIVERY_GUARANTEE,
              SnowflakeSinkConnectorConfig.IngestionDeliveryGuarantee.AT_LEAST_ONCE.name()));
    } catch (IllegalArgumentException exception) {
      LOGGER.error(
          Logging.logMessage(
              "Delivery Guarantee config:{} error:{}", DELIVERY_GUARANTEE, exception.getMessage()));
      configIsValid = false;
    }

    // Check all config values for ingestion method == IngestionMethodConfig.SNOWPIPE_STREAMING
    final boolean isStreamingConfigValid = StreamingUtils.isStreamingSnowpipeConfigValid(config);

    if (!configIsValid || !isStreamingConfigValid) {
      throw SnowflakeErrors.ERROR_0001.getException();
    }

    return connectorName;
  }

  /**
   * modify invalid application name in config and return the generated application name
   *
   * @param config input config object
   */
  public static void convertAppName(Map<String, String> config) {
    String appName = config.getOrDefault(SnowflakeSinkConnectorConfig.NAME, "");
    // If appName is empty the following call will throw error
    String validAppName = generateValidName(appName, new HashMap<String, String>());

    config.put(SnowflakeSinkConnectorConfig.NAME, validAppName);
  }

  /**
   * verify topic name, and generate valid table name
   *
   * @param topic input topic name
   * @param topic2table topic to table map
   * @return valid table name
   */
  public static String tableName(String topic, Map<String, String> topic2table) {
    return generateValidName(topic, topic2table);
  }

  /**
   * verify topic name, and generate valid table/application name
   *
   * @param topic input topic name
   * @param topic2table topic to table map
   * @return valid table/application name
   */
  public static String generateValidName(String topic, Map<String, String> topic2table) {
    final String PLACE_HOLDER = "_";
    if (topic == null || topic.isEmpty()) {
      throw SnowflakeErrors.ERROR_0020.getException("topic name: " + topic);
    }
    if (topic2table.containsKey(topic)) {
      return topic2table.get(topic);
    }
    if (Utils.isValidSnowflakeObjectIdentifier(topic)) {
      return topic;
    }
    int hash = Math.abs(topic.hashCode());

    StringBuilder result = new StringBuilder();

    int index = 0;
    // first char
    if (topic.substring(index, index + 1).matches("[_a-zA-Z]")) {
      result.append(topic.charAt(0));
      index++;
    } else {
      result.append(PLACE_HOLDER);
    }
    while (index < topic.length()) {
      if (topic.substring(index, index + 1).matches("[_$a-zA-Z0-9]")) {
        result.append(topic.charAt(index));
      } else {
        result.append(PLACE_HOLDER);
      }
      index++;
    }

    result.append(PLACE_HOLDER);
    result.append(hash);

    return result.toString();
  }

  public static Map<String, String> parseTopicToTableMap(String input) {
    Map<String, String> topic2Table = new HashMap<>();
    boolean isInvalid = false;
    for (String str : input.split(",")) {
      String[] tt = str.split(":");

      if (tt.length != 2 || tt[0].trim().isEmpty() || tt[1].trim().isEmpty()) {
        LOGGER.error(
            Logging.logMessage(
                "Invalid {} config format: {}",
                SnowflakeSinkConnectorConfig.TOPICS_TABLES_MAP,
                input));
        return null;
      }

      String topic = tt[0].trim();
      String table = tt[1].trim();

      if (!isValidSnowflakeTableName(table)) {
        LOGGER.error(
            Logging.logMessage(
                "table name {} should have at least 2 "
                    + "characters, start with _a-zA-Z, and only contains "
                    + "_$a-zA-z0-9",
                table));
        isInvalid = true;
      }

      if (topic2Table.containsKey(topic)) {
        LOGGER.error(Logging.logMessage("topic name {} is duplicated", topic));
        isInvalid = true;
      }

      topic2Table.put(tt[0].trim(), tt[1].trim());
    }
    if (isInvalid) {
      throw SnowflakeErrors.ERROR_0021.getException();
    }
    return topic2Table;
  }

  static final String loginPropList[] = {SF_URL, SF_USER, SF_SCHEMA, SF_DATABASE};

  public static boolean isSingleFieldValid(Config result) {
    // if any single field validation failed
    for (ConfigValue v : result.configValues()) {
      if (!v.errorMessages().isEmpty()) {
        return false;
      }
    }
    // if any of url, user, schema, database or password is empty
    // update error message and return false
    boolean isValidate = true;
    final String errorMsg = " must be provided";
    Map<String, ConfigValue> validateMap = validateConfigToMap(result);
    //
    for (String prop : loginPropList) {
      if (validateMap.get(prop).value() == null) {
        updateConfigErrorMessage(result, prop, errorMsg);
        isValidate = false;
      }
    }

    return isValidate;
  }

  public static Map<String, ConfigValue> validateConfigToMap(final Config result) {
    Map<String, ConfigValue> validateMap = new HashMap<>();
    for (ConfigValue v : result.configValues()) {
      validateMap.put(v.name(), v);
    }
    return validateMap;
  }

  public static void updateConfigErrorMessage(Config result, String key, String msg) {
    for (ConfigValue v : result.configValues()) {
      if (v.name().equals(key)) {
        v.addErrorMessage(key + msg);
      }
    }
  }

<<<<<<< HEAD
  public static Map<String, String> getSchemaFromSchemaRegistry(
      final String topicName, final String schemaRegistryURL) {
    return getSchemaFromSchemaRegistry(topicName, schemaRegistryURL, "value");
  }

  public static Map<String, String> getSchemaFromSchemaRegistry(
      final String topicName, final String schemaRegistryURL, final String type) {
    Map<String, String> srConfig = new HashMap<>();
    srConfig.put("schema.registry.url", schemaRegistryURL);
    AvroConverterConfig avroConverterConfig = new AvroConverterConfig(srConfig);
    SchemaRegistryClient schemaRegistry =
        new CachedSchemaRegistryClient(
            avroConverterConfig.getSchemaRegistryUrls(),
            avroConverterConfig.getMaxSchemasPerSubject(),
            Collections.singletonList(new AvroSchemaProvider()),
            srConfig,
            avroConverterConfig.requestHeaders());
=======
  private static SchemaRegistryClient getAvroSchemaRegistryClientFromURL(
      final String schemaRegistryURL) {
    Map<String, String> srConfig = new HashMap<>();
    srConfig.put("schema.registry.url", schemaRegistryURL);
    AvroConverterConfig avroConverterConfig = new AvroConverterConfig(srConfig);
    return new CachedSchemaRegistryClient(
        avroConverterConfig.getSchemaRegistryUrls(),
        avroConverterConfig.getMaxSchemasPerSubject(),
        Collections.singletonList(new AvroSchemaProvider()),
        srConfig,
        avroConverterConfig.requestHeaders());
  }

  /**
   * get schema with its subject being [topicName]-[type]
   *
   * <p>Schema is stored in the schema registry in terms of subject, in our case the subject name
   * could either be "-value" or "-key". These names are set by the producer (or schema registry
   * client) automatically.
   *
   * <p>Only the value of the record is schematized, so when using the method we mostly want to
   * retrieve the schema stored as [topicName]-value
   *
   * @param topicName the name of the topic
   * @param schemaRegistry the schema registry client
   * @param type can only be "value" or "key", indicating we get the value schema or the key schema
   * @return the mapping from columnName to their data type, the column
   */
  @VisibleForTesting
  public static Map<String, String> getAvroSchemaFromSchemaRegistryClient(
      final String topicName, final SchemaRegistryClient schemaRegistry, final String type) {
>>>>>>> ed55c947
    String subjectName = topicName + "-" + type;
    SchemaMetadata schemaMetadata;
    try {
      schemaMetadata = schemaRegistry.getLatestSchemaMetadata(subjectName);
<<<<<<< HEAD
    } catch (Exception e) {
      throw SnowflakeErrors.ERROR_0012.getException();
=======
    } catch (IOException | RestClientException e) {
      throw SnowflakeErrors.ERROR_0012.getException(e);
>>>>>>> ed55c947
    }
    Map<String, String> schemaMap = new HashMap<>();
    if (schemaMetadata != null) {
      AvroSchema schema = new AvroSchema(schemaMetadata.getSchema());
      for (Schema.Field field : schema.rawSchema().getFields()) {
        Schema fieldSchema = field.schema();
<<<<<<< HEAD
        if (!schemaMap.containsKey(field.name())) {
          String key = field.name().toUpperCase();
          // always change the columnName to uppercase since columnName from avro will not contain
          // double quotes
          // this also makes it easier for schema evolution, since SDK will change it to uppercase
          // anyway
          switch (fieldSchema.getType()) {
            case BOOLEAN:
              schemaMap.put(key, "boolean");
              break;
            case BYTES:
              schemaMap.put(key, "binary");
              break;
            case DOUBLE:
              schemaMap.put(key, "double");
              break;
            case FLOAT:
              schemaMap.put(key, "float");
              break;
            case INT:
              schemaMap.put(key, "int");
              break;
            case LONG:
              schemaMap.put(key, "number");
              break;
            case STRING:
              schemaMap.put(key, "string");
              break;
            case ARRAY:
              schemaMap.put(key, "array");
              break;
            default:
              schemaMap.put(key, "variant");
          }
        }
      }
=======
        String columnName = field.name().toUpperCase();
        // avro does not support double quotes so the columnName will be in uppercase anyway
        // doing conversion here would save the trouble for other components
        switch (fieldSchema.getType()) {
          case BOOLEAN:
            schemaMap.put(columnName, "boolean");
            break;
          case BYTES:
            schemaMap.put(columnName, "binary");
            break;
          case DOUBLE:
            schemaMap.put(columnName, "double");
            break;
          case FLOAT:
            schemaMap.put(columnName, "float");
            break;
          case INT:
            schemaMap.put(columnName, "int");
            break;
          case LONG:
            schemaMap.put(columnName, "number");
            break;
          case STRING:
            schemaMap.put(columnName, "string");
            break;
          case ARRAY:
            schemaMap.put(columnName, "array");
            break;
          default:
            schemaMap.put(columnName, "variant");
        }
      }
    }
    return schemaMap;
  }

  /**
   * From the connector config extract whether the avro value converter is used
   *
   * @param connectorConfig
   * @return whether the avro value converter is used
   */
  public static boolean usesAvroValueConverter(final Map<String, String> connectorConfig) {
    List<String> validAvroConverter = new ArrayList<>();
    validAvroConverter.add(SnowflakeSinkConnectorConfig.CONFLUENT_AVRO_CONVERTER);
    if (connectorConfig.containsKey(SnowflakeSinkConnectorConfig.VALUE_CONVERTER_CONFIG_FIELD)) {
      String valueConverter =
          connectorConfig.get(SnowflakeSinkConnectorConfig.VALUE_CONVERTER_CONFIG_FIELD);
      return validAvroConverter.contains(valueConverter);
    } else {
      return false;
    }
  }

  /**
   * Get the schema for the table from topics.
   *
   * <p>Topics will be collected from topicToTableMap. When topicToTableMap is empty the topic
   * should be the same as the tableName
   *
   * @param tableName the name of the table
   * @param topicToTableMap the mapping from topic to table, might be empty
   * @param schemaRegistryURL the URL to the schema registry
   * @return the map from the columnName to their type
   */
  public static Map<String, String> getSchemaMapForTable(
      final String tableName,
      final Map<String, String> topicToTableMap,
      final String schemaRegistryURL) {
    return getSchemaMapForTableWithSchemaRegistryClient(
        tableName, topicToTableMap, getAvroSchemaRegistryClientFromURL(schemaRegistryURL));
  }

  public static Map<String, String> getSchemaMapForTableWithSchemaRegistryClient(
      final String tableName,
      final Map<String, String> topicToTableMap,
      final SchemaRegistryClient schemaRegistry) {
    Map<String, String> schemaMap = new HashMap<>();
    if (!topicToTableMap.isEmpty()) {
      for (String topic : topicToTableMap.keySet()) {
        if (topicToTableMap.get(topic).equals(tableName)) {
          Map<String, String> tempMap =
              Utils.getAvroSchemaFromSchemaRegistryClient(topic, schemaRegistry, "value");
          schemaMap.putAll(tempMap);
        }
      }
    } else {
      // if topic is not present in topic2table map, the table name must be the same with the
      // topic
      schemaMap = Utils.getAvroSchemaFromSchemaRegistryClient(tableName, schemaRegistry, "value");
>>>>>>> ed55c947
    }
    return schemaMap;
  }
}<|MERGE_RESOLUTION|>--- conflicted
+++ resolved
@@ -35,10 +35,7 @@
 import io.confluent.kafka.schemaregistry.client.CachedSchemaRegistryClient;
 import io.confluent.kafka.schemaregistry.client.SchemaMetadata;
 import io.confluent.kafka.schemaregistry.client.SchemaRegistryClient;
-<<<<<<< HEAD
-=======
 import io.confluent.kafka.schemaregistry.client.rest.exceptions.RestClientException;
->>>>>>> ed55c947
 import java.io.BufferedReader;
 import java.io.File;
 import java.io.IOException;
@@ -48,10 +45,7 @@
 import java.net.PasswordAuthentication;
 import java.net.URL;
 import java.net.URLConnection;
-<<<<<<< HEAD
-=======
 import java.util.ArrayList;
->>>>>>> ed55c947
 import java.util.Collections;
 import java.util.HashMap;
 import java.util.List;
@@ -652,25 +646,6 @@
     }
   }
 
-<<<<<<< HEAD
-  public static Map<String, String> getSchemaFromSchemaRegistry(
-      final String topicName, final String schemaRegistryURL) {
-    return getSchemaFromSchemaRegistry(topicName, schemaRegistryURL, "value");
-  }
-
-  public static Map<String, String> getSchemaFromSchemaRegistry(
-      final String topicName, final String schemaRegistryURL, final String type) {
-    Map<String, String> srConfig = new HashMap<>();
-    srConfig.put("schema.registry.url", schemaRegistryURL);
-    AvroConverterConfig avroConverterConfig = new AvroConverterConfig(srConfig);
-    SchemaRegistryClient schemaRegistry =
-        new CachedSchemaRegistryClient(
-            avroConverterConfig.getSchemaRegistryUrls(),
-            avroConverterConfig.getMaxSchemasPerSubject(),
-            Collections.singletonList(new AvroSchemaProvider()),
-            srConfig,
-            avroConverterConfig.requestHeaders());
-=======
   private static SchemaRegistryClient getAvroSchemaRegistryClientFromURL(
       final String schemaRegistryURL) {
     Map<String, String> srConfig = new HashMap<>();
@@ -702,62 +677,19 @@
   @VisibleForTesting
   public static Map<String, String> getAvroSchemaFromSchemaRegistryClient(
       final String topicName, final SchemaRegistryClient schemaRegistry, final String type) {
->>>>>>> ed55c947
     String subjectName = topicName + "-" + type;
     SchemaMetadata schemaMetadata;
     try {
       schemaMetadata = schemaRegistry.getLatestSchemaMetadata(subjectName);
-<<<<<<< HEAD
-    } catch (Exception e) {
-      throw SnowflakeErrors.ERROR_0012.getException();
-=======
     } catch (IOException | RestClientException e) {
       throw SnowflakeErrors.ERROR_0012.getException(e);
->>>>>>> ed55c947
     }
     Map<String, String> schemaMap = new HashMap<>();
     if (schemaMetadata != null) {
       AvroSchema schema = new AvroSchema(schemaMetadata.getSchema());
       for (Schema.Field field : schema.rawSchema().getFields()) {
         Schema fieldSchema = field.schema();
-<<<<<<< HEAD
-        if (!schemaMap.containsKey(field.name())) {
-          String key = field.name().toUpperCase();
-          // always change the columnName to uppercase since columnName from avro will not contain
-          // double quotes
-          // this also makes it easier for schema evolution, since SDK will change it to uppercase
-          // anyway
-          switch (fieldSchema.getType()) {
-            case BOOLEAN:
-              schemaMap.put(key, "boolean");
-              break;
-            case BYTES:
-              schemaMap.put(key, "binary");
-              break;
-            case DOUBLE:
-              schemaMap.put(key, "double");
-              break;
-            case FLOAT:
-              schemaMap.put(key, "float");
-              break;
-            case INT:
-              schemaMap.put(key, "int");
-              break;
-            case LONG:
-              schemaMap.put(key, "number");
-              break;
-            case STRING:
-              schemaMap.put(key, "string");
-              break;
-            case ARRAY:
-              schemaMap.put(key, "array");
-              break;
-            default:
-              schemaMap.put(key, "variant");
-          }
-        }
-      }
-=======
+
         String columnName = field.name().toUpperCase();
         // avro does not support double quotes so the columnName will be in uppercase anyway
         // doing conversion here would save the trouble for other components
@@ -848,7 +780,6 @@
       // if topic is not present in topic2table map, the table name must be the same with the
       // topic
       schemaMap = Utils.getAvroSchemaFromSchemaRegistryClient(tableName, schemaRegistry, "value");
->>>>>>> ed55c947
     }
     return schemaMap;
   }
